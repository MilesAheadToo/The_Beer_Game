--- conflicted
+++ resolved
@@ -48,13 +48,9 @@
 
 DOCKER_COMPOSE_CMD = $(strip $(COMPOSE_ENV) $(DOCKER_COMPOSE))
 
-<<<<<<< HEAD
 .PHONY: up gpu-up gpu-up-dev up-dev cpu-up cpu-up-dev down ps logs seed reset-admin help init-env \
         proxy-up proxy-down proxy-restart proxy-recreate proxy-logs proxy-url \
         seed-default-group
-=======
-.PHONY: up gpu-up up-dev down ps logs seed reset-admin help init-env proxy-up proxy-down proxy-restart proxy-recreate proxy-logs proxy-url seed-default-group
->>>>>>> e6322114
 
 # Default CPU target
 up:
