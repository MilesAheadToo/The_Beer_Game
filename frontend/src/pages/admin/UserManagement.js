import React, { useCallback, useEffect, useMemo, useState } from 'react';
import { useNavigate } from 'react-router-dom';
import {
  Box,
  Button,
  Chip,
  CircularProgress,
  Dialog,
  DialogActions,
  DialogContent,
  DialogTitle,
  FormControl,
  FormHelperText,
  IconButton,
  InputLabel,
  MenuItem,
  Select,
  Table,
  TableBody,
  TableCell,
  TableHead,
  TableRow,
  TextField,
  Typography,
} from '@mui/material';
import { Add, Delete, Edit } from '@mui/icons-material';
import { toast } from 'react-toastify';
import { useAuth } from '../../contexts/AuthContext';
import { api, mixedGameApi } from '../../services/api';
import { normalizeRoles, isSystemAdmin as isSystemAdminUser } from '../../utils/authUtils';

const USER_TYPE_OPTIONS = [
  { value: 'player', label: 'Player' },
  { value: 'group_admin', label: 'Group Admin' },
  { value: 'system_admin', label: 'System Admin' },
];

const USER_TYPE_LABELS = {
  player: 'Player',
  group_admin: 'Group Admin',
  system_admin: 'System Admin',
};

const BASE_FORM = {
  username: '',
  email: '',
  password: '',
  userType: 'player',
  groupId: '',
};

const DEFAULT_REPLACEMENT_PROMPT = {
  open: false,
  user: null,
  options: [],
  selected: '',
  message: '',
};

const getUserType = (user) => {
  if (!user) return 'player';
  const normalizedRoles = normalizeRoles(user.roles || []);
  if (user.is_superuser || normalizedRoles.includes('systemadmin')) {
    return 'system_admin';
  }
  if (normalizedRoles.includes('groupadmin') || normalizedRoles.includes('admin')) {
    return 'group_admin';
  }
  return 'player';
};

const getTypeChipColor = (type) => {
  switch (type) {
    case 'system_admin':
      return 'secondary';
    case 'group_admin':
      return 'primary';
    default:
      return 'success';
  }
};

const parseErrorMessage = (error, fallback) => {
  const detail = error?.response?.data?.detail;
  if (!detail) return fallback;
  if (typeof detail === 'string') return detail;
  if (typeof detail === 'object') {
    return detail.message || fallback;
  }
  return fallback;
};

function UserManagement() {
  const [users, setUsers] = useState([]);
  const [groups, setGroups] = useState([]);
  const [isLoading, setIsLoading] = useState(true);
  const [dialogOpen, setDialogOpen] = useState(false);
  const [editingUser, setEditingUser] = useState(null);
<<<<<<< HEAD
  const [form, setForm] = useState({ ...BASE_FORM });
=======
  const [form, setForm] = useState({ ...DEFAULT_FORM });
  const [saving, setSaving] = useState(false);
>>>>>>> 259ebd92
  const [replacementPrompt, setReplacementPrompt] = useState({ ...DEFAULT_REPLACEMENT_PROMPT });

  const navigate = useNavigate();
  const { isGroupAdmin, user } = useAuth();
  const systemAdmin = useMemo(() => isSystemAdminUser(user), [user]);
  const defaultGroupId = useMemo(() => (user?.group_id ? String(user.group_id) : ''), [user]);

  const resetForm = useCallback(() => {
    setForm({
      ...BASE_FORM,
      userType: 'player',
      groupId: systemAdmin ? '' : defaultGroupId,
    });
  }, [defaultGroupId, systemAdmin]);

  useEffect(() => {
    if (!showAddUser) {
      resetForm();
    }
  }, [resetForm, showAddUser]);

  const groupMap = useMemo(() => {
    const map = {};
    (groups || []).forEach((group) => {
      map[group.id] = group.name;
    });
    return map;
  }, [groups]);

  const pageTitle = systemAdmin ? 'User Management' : 'Player Management';
  const addButtonLabel = systemAdmin ? 'Add User' : 'Add Player';
  const modalTitle = editingUser ? (systemAdmin ? 'Edit User' : 'Edit Player') : (systemAdmin ? 'Add New User' : 'Add New Player');
  const submitButtonLabel = editingUser ? 'Save Changes' : addButtonLabel;

  const loadGroups = useCallback(async () => {
    try {
      const response = await api.get('/api/v1/groups');
      const data = Array.isArray(response.data) ? response.data : [];
      setGroups(data);
      return data;
    } catch (error) {
      console.error('Error loading groups:', error);
      setGroups([]);
      throw error;
    }
  }, []);

  const loadUsers = useCallback(async () => {
    try {
      const response = await api.get('/api/v1/users');
      const data = Array.isArray(response.data) ? response.data : [];
      setUsers(data);
      return data;
    } catch (error) {
      console.error('Error loading users:', error);
      setUsers([]);
      throw error;
    }
  }, []);

  useEffect(() => {
    if (!isGroupAdmin) {
      navigate('/unauthorized');
      return;
    }

    const fetchAll = async () => {
      setIsLoading(true);
      try {
        await mixedGameApi.health();
        await Promise.all([loadGroups(), loadUsers()]);
      } catch (error) {
        console.error('Error loading user management data:', error);
        toast.error('Failed to load user information');
      } finally {
        setIsLoading(false);
      }
    };

    fetchAll();
  }, [isGroupAdmin, navigate, loadGroups, loadUsers]);

<<<<<<< HEAD
  const handleOpenModal = () => {
    setEditingUser(null);
    resetForm();
    setShowAddUser(true);
=======
  const handleOpenModal = (user = null) => {
    if (user) {
      setEditingUser(user);
      setForm({
        username: user.username || '',
        email: user.email || '',
        password: '',
        userType: getUserType(user),
        groupId: user.group_id ? String(user.group_id) : '',
      });
    } else {
      setEditingUser(null);
      setForm({ ...DEFAULT_FORM });
    }
    setDialogOpen(true);
>>>>>>> 259ebd92
  };

  const handleCloseModal = () => {
    setDialogOpen(false);
    setEditingUser(null);
    resetForm();
  };

<<<<<<< HEAD
  const handleEditUser = (userToEdit) => {
    setEditingUser(userToEdit);
    setForm({
      username: userToEdit.username || '',
      email: userToEdit.email || '',
      password: '',
      userType: systemAdmin ? getUserType(userToEdit) : 'player',
      groupId: systemAdmin
        ? userToEdit.group_id ? String(userToEdit.group_id) : ''
        : userToEdit.group_id ? String(userToEdit.group_id) : defaultGroupId,
    });
    setShowAddUser(true);
  };

  const handleTypeChange = (value) => {
=======
  const handleTypeChange = (event) => {
    const value = event.target.value;
>>>>>>> 259ebd92
    setForm((prev) => ({
      ...prev,
      userType: value,
      groupId: value === 'system_admin' ? '' : prev.groupId,
    }));
  };

  const handleSubmit = async (event) => {
    event.preventDefault();

    const trimmedUsername = form.username.trim();
    const trimmedEmail = form.email.trim();

    if (!trimmedUsername || !trimmedEmail) {
      toast.error('Username and email are required.');
      return;
    }

    const payload = {
      username: trimmedUsername,
      email: trimmedEmail,
    };

    if (systemAdmin) {
      const requiresGroup = form.userType !== 'system_admin';
      if (requiresGroup && !form.groupId) {
        toast.error('Please select a group for this user.');
        return;
      }

      payload.user_type = form.userType;
      payload.group_id = requiresGroup ? Number(form.groupId) : null;
    }

    if (!editingUser || form.password) {
      if (!editingUser && !form.password) {
        toast.error('Password is required for new users.');
        return;
      }
      payload.password = form.password;
    }

    setSaving(true);
    try {
      if (editingUser) {
        await api.put(`/api/v1/users/${editingUser.id}`, payload);
        toast.success('User updated successfully');
      } else {
        await api.post('/api/v1/users', payload);
        toast.success('User created successfully');
      }

      handleCloseModal();
      await Promise.all([loadUsers(), loadGroups()]);
    } catch (error) {
      const message = parseErrorMessage(error, 'Failed to save user');
      toast.error(message);
    } finally {
      setSaving(false);
    }
  };

  const handleDeleteUser = async (user) => {
    if (!user) return;
    const confirmMessage = `Are you sure you want to delete ${user.username || 'this user'}?`;
    if (!window.confirm(confirmMessage)) return;

    try {
      await api.delete(`/api/v1/users/${user.id}`);
      toast.success('User deleted');
      await Promise.all([loadUsers(), loadGroups()]);
    } catch (error) {
      const detail = error?.response?.data?.detail;
      if (detail && typeof detail === 'object' && detail.code === 'replacement_required') {
        setReplacementPrompt({
          open: true,
          user,
          options: Array.isArray(detail.candidates) ? detail.candidates : [],
          selected: '',
          message: detail.message || 'Select a group admin to promote before deleting this system admin.',
        });
        return;
      }

      if (detail && typeof detail === 'object' && detail.code === 'no_group_admin_available') {
        toast.error(detail.message || 'Cannot delete the last system admin without another admin.');
        return;
      }

      const message = parseErrorMessage(error, 'Failed to delete user');
      toast.error(message);
    }
  };

  const closeReplacementPrompt = () => {
    setReplacementPrompt({ ...DEFAULT_REPLACEMENT_PROMPT });
  };

  const handleConfirmReplacement = async () => {
    if (!replacementPrompt.user) return;
    if (!replacementPrompt.selected) {
      toast.error('Please select a replacement system admin.');
      return;
    }

    try {
      await api.delete(`/api/v1/users/${replacementPrompt.user.id}`, {
        params: { replacement_admin_id: replacementPrompt.selected },
      });
      toast.success('User deleted and replacement promoted to system admin');
      closeReplacementPrompt();
      await Promise.all([loadUsers(), loadGroups()]);
    } catch (error) {
      const message = parseErrorMessage(error, 'Failed to delete user');
      toast.error(message);
    }
  };

  if (isLoading) {
    return (
      <Box display="flex" justifyContent="center" alignItems="center" minHeight="60vh">
        <CircularProgress />
      </Box>
    );
  }

  return (
<<<<<<< HEAD
    <div className="container mx-auto px-4 py-8">
      <div className="flex justify-between items-center mb-8">
        <h1 className="text-3xl font-bold text-gray-800">{pageTitle}</h1>
        <button
          onClick={handleOpenModal}
          className="bg-blue-600 hover:bg-blue-700 text-white px-4 py-2 rounded-lg flex items-center"
        >
          <FaPlus className="mr-2" /> {addButtonLabel}
        </button>
      </div>

      {showAddUser && (
        <div className="fixed inset-0 bg-black bg-opacity-50 flex items-center justify-center z-50">
          <div className="bg-white rounded-lg p-6 w-full max-w-lg">
            <div className="flex justify-between items-center mb-4">
              <h2 className="text-xl font-semibold">{modalTitle}</h2>
              <button onClick={handleCloseModal} className="text-gray-500 hover:text-gray-700">
                ✕
              </button>
            </div>

            <form onSubmit={handleSubmit} className="space-y-4">
              <div>
                <label className="block text-sm font-medium text-gray-700 mb-1">Username</label>
                <input
                  type="text"
                  value={form.username}
                  onChange={(event) => setForm((prev) => ({ ...prev, username: event.target.value }))}
                  className="w-full px-3 py-2 border border-gray-300 rounded-md"
                  required
                />
              </div>

              <div>
                <label className="block text-sm font-medium text-gray-700 mb-1">Email</label>
                <input
                  type="email"
                  value={form.email}
                  onChange={(event) => setForm((prev) => ({ ...prev, email: event.target.value }))}
                  className="w-full px-3 py-2 border border-gray-300 rounded-md"
                  required
                />
              </div>

              <div>
                <label className="block text-sm font-medium text-gray-700 mb-1">
                  Password {editingUser ? '(leave blank to keep current)' : ''}
                </label>
                <input
                  type="password"
                  value={form.password}
                  onChange={(event) => setForm((prev) => ({ ...prev, password: event.target.value }))}
                  className="w-full px-3 py-2 border border-gray-300 rounded-md"
                  required={!editingUser}
                />
              </div>

              {systemAdmin && (
                <div>
                  <span className="block text-sm font-medium text-gray-700 mb-2">User Type</span>
                  <div className="flex flex-wrap gap-3">
                    {USER_TYPE_OPTIONS.map((option) => (
                      <label
                        key={option.value}
                        className={`flex items-center gap-2 px-3 py-2 border rounded-md cursor-pointer ${
                          form.userType === option.value ? 'border-blue-500 bg-blue-50' : 'border-gray-300'
                        }`}
                      >
                        <input
                          type="radio"
                          name="userType"
                          value={option.value}
                          checked={form.userType === option.value}
                          onChange={() => handleTypeChange(option.value)}
                          className="h-4 w-4"
                        />
                        <span className="text-sm font-medium text-gray-700">{option.label}</span>
                      </label>
                    ))}
                  </div>
                </div>
              )}

              {!systemAdmin && (
                <p className="text-sm text-gray-500">Players will automatically be added to your group.</p>
              )}

              {systemAdmin && form.userType !== 'system_admin' && (
                <div>
                  <label className="block text-sm font-medium text-gray-700 mb-1">Group</label>
                  <select
                    value={form.groupId}
                    onChange={(event) => setForm((prev) => ({ ...prev, groupId: event.target.value }))}
                    className="w-full px-3 py-2 border border-gray-300 rounded-md"
                    required
                  >
                    <option value="">Select a group</option>
                    {groups.map((group) => (
                      <option key={group.id} value={group.id}>
                        {group.name}
                      </option>
                    ))}
                  </select>
                  {groups.length === 0 && (
                    <p className="text-xs text-red-600 mt-1">
                      No groups available. Create a group before adding players or group admins.
                    </p>
                  )}
                </div>
              )}

              <div className="flex justify-end space-x-3 pt-4">
                <button
                  type="button"
                  onClick={handleCloseModal}
                  className="px-4 py-2 border border-gray-300 rounded-md text-sm font-medium text-gray-700 hover:bg-gray-50"
                >
                  Cancel
                </button>
                <button
                  type="submit"
                  className="px-4 py-2 border border-transparent rounded-md shadow-sm text-sm font-medium text-white bg-blue-600 hover:bg-blue-700"
                >
                  {submitButtonLabel}
                </button>
              </div>
            </form>
          </div>
        </div>
      )}

      <div className="table-surface overflow-hidden sm:rounded-lg">
        <div className="overflow-x-auto">
          <table className="min-w-full divide-y divide-gray-200">
            <thead className="bg-gray-50">
              <tr>
                <th scope="col" className="px-6 py-3 text-left text-xs font-medium text-gray-500 uppercase tracking-wider">
                  User
                </th>
                <th scope="col" className="px-6 py-3 text-left text-xs font-medium text-gray-500 uppercase tracking-wider">
                  Email
                </th>
                <th scope="col" className="px-6 py-3 text-left text-xs font-medium text-gray-500 uppercase tracking-wider">
                  Group
                </th>
                <th scope="col" className="px-6 py-3 text-left text-xs font-medium text-gray-500 uppercase tracking-wider">
                  Type
                </th>
                <th scope="col" className="px-6 py-3 text-left text-xs font-medium text-gray-500 uppercase tracking-wider">
                  Actions
                </th>
              </tr>
            </thead>
            <tbody className="bg-white divide-y divide-gray-200">
              {users.map((user) => {
                const type = getUserType(user);
                return (
                  <tr key={user.id} className="hover:bg-gray-50">
                    <td className="px-6 py-4 whitespace-nowrap">
                      <div className="flex items-center">
                        <div className="flex-shrink-0 h-10 w-10 rounded-full bg-blue-100 flex items-center justify-center">
                          {type === 'system_admin' ? (
                            <FaUserShield className="h-5 w-5 text-blue-600" />
                          ) : (
                            <FaUser className="h-5 w-5 text-gray-400" />
                          )}
                        </div>
                        <div className="ml-4">
                          <div className="text-sm font-medium text-gray-900">{user.username}</div>
                        </div>
                      </div>
                    </td>
                    <td className="px-6 py-4 whitespace-nowrap text-sm text-gray-500">{user.email}</td>
                    <td className="px-6 py-4 whitespace-nowrap text-sm text-gray-500">
                      {groupMap[user.group_id] || '—'}
                    </td>
                    <td className="px-6 py-4 whitespace-nowrap">
                      <span className={`px-2 inline-flex text-xs leading-5 font-semibold rounded-full ${getTypeBadgeClass(type)}`}>
                        {USER_TYPE_LABELS[type] || 'User'}
                      </span>
                    </td>
                    <td className="px-6 py-4 whitespace-nowrap text-right text-sm font-medium">
                      <div className="flex items-center justify-end space-x-3">
                        <button
                          onClick={() => handleEditUser(user)}
                          className="text-blue-600 hover:text-blue-900"
                          title="Edit User"
                        >
                          <FaEdit />
                        </button>
                        <button
                          onClick={() => handleDeleteUser(user)}
                          className="text-red-600 hover:text-red-900"
                          title="Delete User"
                        >
                          <FaTrash />
                        </button>
                      </div>
                    </td>
                  </tr>
                );
              })}
            </tbody>
          </table>
        </div>
      </div>

      {replacementPrompt.open && (
        <div className="fixed inset-0 bg-black bg-opacity-50 flex items-center justify-center z-50">
          <div className="bg-white rounded-lg p-6 w-full max-w-md">
            <h3 className="text-lg font-semibold mb-4">Promote a Group Admin</h3>
            <p className="text-sm text-gray-700 mb-3">
              {replacementPrompt.message || 'Select a group admin to promote to system admin before deleting this user.'}
            </p>
            <div className="mb-4">
              <label className="block text-sm font-medium text-gray-700 mb-1">Replacement System Admin</label>
              <select
                value={replacementPrompt.selected}
                onChange={(event) =>
                  setReplacementPrompt((prev) => ({ ...prev, selected: event.target.value }))
                }
                className="w-full px-3 py-2 border border-gray-300 rounded-md"
=======
    <Box p={2}>
      <Box display="flex" justifyContent="space-between" alignItems="center" mb={2}>
        <Typography variant="h4">User Management</Typography>
        <Button variant="contained" startIcon={<Add />} onClick={() => handleOpenModal(null)}>
          Add User
        </Button>
      </Box>

      <Table>
        <TableHead>
          <TableRow>
            <TableCell>User</TableCell>
            <TableCell>Email</TableCell>
            <TableCell>Group</TableCell>
            <TableCell>Type</TableCell>
            <TableCell align="right">Actions</TableCell>
          </TableRow>
        </TableHead>
        <TableBody>
          {users.length === 0 ? (
            <TableRow>
              <TableCell colSpan={5} align="center">
                <Typography variant="body2" color="text.secondary">
                  No users found.
                </Typography>
              </TableCell>
            </TableRow>
          ) : (
            users.map((user) => {
              const type = getUserType(user);
              return (
                <TableRow key={user.id} hover>
                  <TableCell>{user.username}</TableCell>
                  <TableCell>{user.email}</TableCell>
                  <TableCell>{groupMap[user.group_id] || '—'}</TableCell>
                  <TableCell>
                    <Chip
                      size="small"
                      label={USER_TYPE_LABELS[type] || 'User'}
                      color={getTypeChipColor(type)}
                    />
                  </TableCell>
                  <TableCell align="right">
                    <IconButton onClick={() => handleOpenModal(user)} size="small" color="primary">
                      <Edit fontSize="small" />
                    </IconButton>
                    <IconButton onClick={() => handleDeleteUser(user)} size="small" color="error">
                      <Delete fontSize="small" />
                    </IconButton>
                  </TableCell>
                </TableRow>
              );
            })
          )}
        </TableBody>
      </Table>

      <Dialog open={dialogOpen} onClose={handleCloseModal} maxWidth="sm" fullWidth>
        <DialogTitle>{editingUser ? 'Edit User' : 'Create User'}</DialogTitle>
        <DialogContent dividers>
          <Box
            component="form"
            id="user-management-form"
            onSubmit={handleSubmit}
            sx={{ display: 'flex', flexDirection: 'column', gap: 2, mt: 1 }}
          >
            <TextField
              label="Username"
              value={form.username}
              onChange={(event) => setForm((prev) => ({ ...prev, username: event.target.value }))}
              fullWidth
              required
            />
            <TextField
              label="Email"
              type="email"
              value={form.email}
              onChange={(event) => setForm((prev) => ({ ...prev, email: event.target.value }))}
              fullWidth
              required
            />
            <TextField
              label={editingUser ? 'Password (leave blank to keep current)' : 'Password'}
              type="password"
              value={form.password}
              onChange={(event) => setForm((prev) => ({ ...prev, password: event.target.value }))}
              fullWidth
              required={!editingUser}
            />
            <FormControl fullWidth>
              <InputLabel id="user-type-label">User Type</InputLabel>
              <Select
                labelId="user-type-label"
                label="User Type"
                value={form.userType}
                onChange={handleTypeChange}
>>>>>>> 259ebd92
              >
                {USER_TYPE_OPTIONS.map((option) => (
                  <MenuItem key={option.value} value={option.value}>
                    {option.label}
                  </MenuItem>
                ))}
              </Select>
            </FormControl>
            {form.userType !== 'system_admin' && (
              <FormControl fullWidth>
                <InputLabel id="group-select-label">Group</InputLabel>
                <Select
                  labelId="group-select-label"
                  label="Group"
                  value={form.groupId}
                  onChange={(event) => setForm((prev) => ({ ...prev, groupId: event.target.value }))}
                  required
                >
                  <MenuItem value="">
                    <em>Select a group</em>
                  </MenuItem>
                  {groups.map((group) => (
                    <MenuItem key={group.id} value={String(group.id)}>
                      {group.name}
                    </MenuItem>
                  ))}
                </Select>
                {groups.length === 0 && (
                  <FormHelperText error>
                    No groups available. Create a group before adding players or group admins.
                  </FormHelperText>
                )}
              </FormControl>
            )}
          </Box>
        </DialogContent>
        <DialogActions>
          <Button onClick={handleCloseModal} disabled={saving}>
            Cancel
          </Button>
          <Button type="submit" form="user-management-form" variant="contained" disabled={saving}>
            {saving ? 'Saving…' : 'Save'}
          </Button>
        </DialogActions>
      </Dialog>

      <Dialog open={replacementPrompt.open} onClose={closeReplacementPrompt} maxWidth="xs" fullWidth>
        <DialogTitle>Promote a Group Admin</DialogTitle>
        <DialogContent dividers>
          <Typography variant="body2" color="text.secondary" mb={2}>
            {replacementPrompt.message || 'Select a group admin to promote to system admin before deleting this user.'}
          </Typography>
          <FormControl fullWidth>
            <InputLabel id="replacement-admin-label">Replacement System Admin</InputLabel>
            <Select
              labelId="replacement-admin-label"
              label="Replacement System Admin"
              value={replacementPrompt.selected}
              onChange={(event) =>
                setReplacementPrompt((prev) => ({ ...prev, selected: event.target.value }))
              }
            >
              <MenuItem value="">
                <em>Select a group admin</em>
              </MenuItem>
              {replacementPrompt.options.map((option) => (
                <MenuItem key={option.id} value={String(option.id)}>
                  {option.username || option.email}
                  {option.group_name ? ` — ${option.group_name}` : ''}
                </MenuItem>
              ))}
            </Select>
          </FormControl>
        </DialogContent>
        <DialogActions>
          <Button onClick={closeReplacementPrompt}>Cancel</Button>
          <Button onClick={handleConfirmReplacement} variant="contained">
            Promote & Delete
          </Button>
        </DialogActions>
      </Dialog>
    </Box>
  );
}

export default UserManagement;<|MERGE_RESOLUTION|>--- conflicted
+++ resolved
@@ -96,12 +96,9 @@
   const [isLoading, setIsLoading] = useState(true);
   const [dialogOpen, setDialogOpen] = useState(false);
   const [editingUser, setEditingUser] = useState(null);
-<<<<<<< HEAD
+
   const [form, setForm] = useState({ ...BASE_FORM });
-=======
-  const [form, setForm] = useState({ ...DEFAULT_FORM });
-  const [saving, setSaving] = useState(false);
->>>>>>> 259ebd92
+
   const [replacementPrompt, setReplacementPrompt] = useState({ ...DEFAULT_REPLACEMENT_PROMPT });
 
   const navigate = useNavigate();
@@ -184,28 +181,12 @@
     fetchAll();
   }, [isGroupAdmin, navigate, loadGroups, loadUsers]);
 
-<<<<<<< HEAD
+
   const handleOpenModal = () => {
     setEditingUser(null);
     resetForm();
     setShowAddUser(true);
-=======
-  const handleOpenModal = (user = null) => {
-    if (user) {
-      setEditingUser(user);
-      setForm({
-        username: user.username || '',
-        email: user.email || '',
-        password: '',
-        userType: getUserType(user),
-        groupId: user.group_id ? String(user.group_id) : '',
-      });
-    } else {
-      setEditingUser(null);
-      setForm({ ...DEFAULT_FORM });
-    }
-    setDialogOpen(true);
->>>>>>> 259ebd92
+
   };
 
   const handleCloseModal = () => {
@@ -214,7 +195,7 @@
     resetForm();
   };
 
-<<<<<<< HEAD
+
   const handleEditUser = (userToEdit) => {
     setEditingUser(userToEdit);
     setForm({
@@ -230,10 +211,7 @@
   };
 
   const handleTypeChange = (value) => {
-=======
-  const handleTypeChange = (event) => {
-    const value = event.target.value;
->>>>>>> 259ebd92
+
     setForm((prev) => ({
       ...prev,
       userType: value,
@@ -361,7 +339,7 @@
   }
 
   return (
-<<<<<<< HEAD
+
     <div className="container mx-auto px-4 py-8">
       <div className="flex justify-between items-center mb-8">
         <h1 className="text-3xl font-bold text-gray-800">{pageTitle}</h1>
@@ -584,104 +562,7 @@
                   setReplacementPrompt((prev) => ({ ...prev, selected: event.target.value }))
                 }
                 className="w-full px-3 py-2 border border-gray-300 rounded-md"
-=======
-    <Box p={2}>
-      <Box display="flex" justifyContent="space-between" alignItems="center" mb={2}>
-        <Typography variant="h4">User Management</Typography>
-        <Button variant="contained" startIcon={<Add />} onClick={() => handleOpenModal(null)}>
-          Add User
-        </Button>
-      </Box>
-
-      <Table>
-        <TableHead>
-          <TableRow>
-            <TableCell>User</TableCell>
-            <TableCell>Email</TableCell>
-            <TableCell>Group</TableCell>
-            <TableCell>Type</TableCell>
-            <TableCell align="right">Actions</TableCell>
-          </TableRow>
-        </TableHead>
-        <TableBody>
-          {users.length === 0 ? (
-            <TableRow>
-              <TableCell colSpan={5} align="center">
-                <Typography variant="body2" color="text.secondary">
-                  No users found.
-                </Typography>
-              </TableCell>
-            </TableRow>
-          ) : (
-            users.map((user) => {
-              const type = getUserType(user);
-              return (
-                <TableRow key={user.id} hover>
-                  <TableCell>{user.username}</TableCell>
-                  <TableCell>{user.email}</TableCell>
-                  <TableCell>{groupMap[user.group_id] || '—'}</TableCell>
-                  <TableCell>
-                    <Chip
-                      size="small"
-                      label={USER_TYPE_LABELS[type] || 'User'}
-                      color={getTypeChipColor(type)}
-                    />
-                  </TableCell>
-                  <TableCell align="right">
-                    <IconButton onClick={() => handleOpenModal(user)} size="small" color="primary">
-                      <Edit fontSize="small" />
-                    </IconButton>
-                    <IconButton onClick={() => handleDeleteUser(user)} size="small" color="error">
-                      <Delete fontSize="small" />
-                    </IconButton>
-                  </TableCell>
-                </TableRow>
-              );
-            })
-          )}
-        </TableBody>
-      </Table>
-
-      <Dialog open={dialogOpen} onClose={handleCloseModal} maxWidth="sm" fullWidth>
-        <DialogTitle>{editingUser ? 'Edit User' : 'Create User'}</DialogTitle>
-        <DialogContent dividers>
-          <Box
-            component="form"
-            id="user-management-form"
-            onSubmit={handleSubmit}
-            sx={{ display: 'flex', flexDirection: 'column', gap: 2, mt: 1 }}
-          >
-            <TextField
-              label="Username"
-              value={form.username}
-              onChange={(event) => setForm((prev) => ({ ...prev, username: event.target.value }))}
-              fullWidth
-              required
-            />
-            <TextField
-              label="Email"
-              type="email"
-              value={form.email}
-              onChange={(event) => setForm((prev) => ({ ...prev, email: event.target.value }))}
-              fullWidth
-              required
-            />
-            <TextField
-              label={editingUser ? 'Password (leave blank to keep current)' : 'Password'}
-              type="password"
-              value={form.password}
-              onChange={(event) => setForm((prev) => ({ ...prev, password: event.target.value }))}
-              fullWidth
-              required={!editingUser}
-            />
-            <FormControl fullWidth>
-              <InputLabel id="user-type-label">User Type</InputLabel>
-              <Select
-                labelId="user-type-label"
-                label="User Type"
-                value={form.userType}
-                onChange={handleTypeChange}
->>>>>>> 259ebd92
+
               >
                 {USER_TYPE_OPTIONS.map((option) => (
                   <MenuItem key={option.value} value={option.value}>
