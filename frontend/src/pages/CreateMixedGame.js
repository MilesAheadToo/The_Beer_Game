import React, { useState, useEffect, useMemo } from 'react';
import { useNavigate, useSearchParams, Link, useParams } from 'react-router-dom';
import { useAuth } from '../contexts/AuthContext';
import { 
  Box, 
  Button, 
  FormControl, 
  FormLabel, 
  Input, 
  Select, 
  VStack, 
  HStack, 
  Text, 
  NumberInput, 
  NumberInputField, 
  NumberInputStepper, 
  NumberIncrementStepper, 
  NumberDecrementStepper,
  useToast,
  Card,
  CardBody,
  CardHeader,
  Heading,
  useColorModeValue,
  Switch,
  Grid,
  Badge,
  Tabs,
  TabList,
  TabPanels,
  Tab,
  TabPanel,
  Alert,
  AlertIcon,
  AlertTitle,
  AlertDescription,
  RadioGroup,
  Radio,
  Spinner,
  Checkbox
<<<<<<< HEAD
=======

>>>>>>> 99e9d0f3
} from '@chakra-ui/react';
import PageLayout from '../components/PageLayout';
import { getAllConfigs } from '../services/supplyChainConfigService';
import { getUserType as resolveUserType } from '../utils/authUtils';
import PricingConfigForm from '../components/PricingConfigForm';
import { api, mixedGameApi } from '../services/api';
import { getModelStatus } from '../services/modelService';
import { useSystemConfig } from '../contexts/SystemConfigContext.jsx';
import {
  PRIMARY_FONT,
  CARD_BG_LIGHT,
  CARD_BG_DARK,
  BORDER_LIGHT,
  BORDER_DARK,
  TIMELINE_BG_LIGHT,
  TIMELINE_BG_DARK,
} from '../theme/constants';

const playerRoles = [
  { value: 'retailer', label: 'Retailer' },
  { value: 'wholesaler', label: 'Wholesaler' },
  { value: 'distributor', label: 'Distributor' },
  { value: 'manufacturer', label: 'Manufacturer' },
];

const agentStrategies = [
  {
    group: 'Basic',
    options: [
      { value: 'NAIVE', label: 'Naive (heuristic)' },
      { value: 'BULLWHIP', label: 'Bullwhip (heuristic)' },
      { value: 'CONSERVATIVE', label: 'Conservative (heuristic)' },
      { value: 'RANDOM', label: 'Random (heuristic)' },
      { value: 'PI_HEURISTIC', label: 'PI Heuristic (control)' },
    ]
  },
  {
    group: 'Daybreak LLM',
    options: [
      { value: 'LLM_CONSERVATIVE', label: 'Daybreak LLM - Conservative' },
      { value: 'LLM_BALANCED', label: 'Daybreak LLM - Balanced' },
      { value: 'LLM_AGGRESSIVE', label: 'Daybreak LLM - Aggressive' },
      { value: 'LLM_ADAPTIVE', label: 'Daybreak LLM - Adaptive' },
    ]
  },
  {
    group: 'Daybreak',
    options: [
      { value: 'DAYBREAK_DTCE', label: 'Daybreak - Roles', requiresModel: true },
      { value: 'DAYBREAK_DTCE_CENTRAL', label: 'Daybreak - Roles + Supervisor', requiresModel: true },
      { value: 'DAYBREAK_DTCE_GLOBAL', label: 'Daybreak - SC Orchestrator', requiresModel: true },
    ]
  }
];

const strategyLabelMap = agentStrategies.reduce((acc, group) => {
  group.options.forEach((option) => {
    acc[option.value] = option.label;
  });
  return acc;
}, {});

const getStrategyLabel = (strategy) => strategyLabelMap[strategy] || strategy;

const daybreakStrategyDescriptions = {
  DAYBREAK_DTCE: 'Daybreak - Roles deploys one agent per supply chain role.',
  DAYBREAK_DTCE_CENTRAL:
    'Daybreak - Roles + Supervisor allows a network supervisor to adjust orders within the configured percentage.',
  DAYBREAK_DTCE_GLOBAL: 'Daybreak - SC Orchestrator runs a single agent across the entire supply chain.',
};

const DEFAULT_CLASSIC_PARAMS = {
  initial_demand: 4,
  change_week: 6,
  final_demand: 8,
};

const strategyDescriptions = {
  NAIVE: 'Basic heuristic that matches orders to demand.',
  BULLWHIP: 'Tends to overreact to demand changes.',
  CONSERVATIVE: 'Maintains stable inventory levels.',
  RANDOM: 'Makes random order decisions.',
  PI_HEURISTIC: 'Uses a proportional-integral controller to balance demand forecast and inventory error.',
  DEMAND_DRIVEN: 'Daybreak LLM: demand-driven analysis.',
  COST_OPTIMIZATION: 'Daybreak LLM: optimizes for lower cost.',
  LLM_CONSERVATIVE: 'Daybreak LLM strategy focused on stable inventory.',
  LLM_BALANCED: 'Daybreak LLM strategy balancing service and cost.',
  LLM_AGGRESSIVE: 'Daybreak LLM strategy that minimizes inventory aggressively.',
  LLM_ADAPTIVE: 'Daybreak LLM strategy that adapts to observed trends.',
  DAYBREAK_DTCE: daybreakStrategyDescriptions.DAYBREAK_DTCE,
  DAYBREAK_DTCE_CENTRAL: daybreakStrategyDescriptions.DAYBREAK_DTCE_CENTRAL,
  DAYBREAK_DTCE_GLOBAL: daybreakStrategyDescriptions.DAYBREAK_DTCE_GLOBAL,
};

const StyledFormLabel = (props) => (
  <FormLabel fontWeight="semibold" fontSize="md" {...props} />
);

const HelperText = ({ children, ...props }) => (
  <Text fontSize="0.75rem" color="gray.600" mt={1} {...props}>
    {children}
  </Text>
);

const progressionOptions = [
  {
    value: 'supervised',
    label: 'Supervised',
    description: 'Group Admin advances rounds manually.',
  },
  {
    value: 'unsupervised',
    label: 'Unsupervised',
    description: 'Advance automatically when every player submits.',
  },
];

const DEFAULT_SYSTEM_CONFIG = {
  min_order_quantity: 0,
  max_order_quantity: 100,
  min_holding_cost: 0,
  max_holding_cost: 10,
  min_backlog_cost: 0,
  max_backlog_cost: 20,
  min_demand: 0,
  max_demand: 100,
  min_lead_time: 0,
  max_lead_time: 4,
  min_starting_inventory: 0,
  max_starting_inventory: 100,
};

const DEFAULT_NODE_POLICIES = {
  retailer: {
    policy_type: 'base_stock',
    base_stock_level: 50,
    reorder_point: 20,
    order_up_to: 100,
    smoothing_alpha: 0.3,
    smoothing_beta: 0.1,
    smoothing_gamma: 0.2,
    forecast_horizon: 4,
  },
  wholesaler: {
    policy_type: 'base_stock',
    base_stock_level: 100,
    reorder_point: 40,
    order_up_to: 200,
    smoothing_alpha: 0.3,
    smoothing_beta: 0.1,
    smoothing_gamma: 0.2,
    forecast_horizon: 4,
  },
  distributor: {
    policy_type: 'base_stock',
    base_stock_level: 150,
    reorder_point: 60,
    order_up_to: 300,
    smoothing_alpha: 0.3,
    smoothing_beta: 0.1,
    smoothing_gamma: 0.2,
    forecast_horizon: 4,
  },
  manufacturer: {
    policy_type: 'base_stock',
    base_stock_level: 200,
    reorder_point: 80,
    order_up_to: 400,
    smoothing_alpha: 0.3,
    smoothing_beta: 0.1,
    smoothing_gamma: 0.2,
    forecast_horizon: 4,
  },
};

const DEFAULT_POLICY = {
  info_delay: 2,
  ship_delay: 2,
  init_inventory: 12,
  holding_cost: 0.5,
  backlog_cost: 1.0,
  max_inbound_per_link: 100,
  max_order: 100,
};

const DEFAULT_PRICING_CONFIG = {
  retailer: { selling_price: 100.0, standard_cost: 80.0 },
  wholesaler: { selling_price: 75.0, standard_cost: 60.0 },
  distributor: { selling_price: 60.0, standard_cost: 45.0 },
  manufacturer: { selling_price: 45.0, standard_cost: 30.0 },
};

const DEFAULT_DAYBREAK_LLM_CONFIG = {
  toggles: {
    customer_demand_history_sharing: false,
    volatility_signal_sharing: false,
    downstream_inventory_visibility: false,
  },
  shared_history_weeks: null,
  volatility_window: null,
};

const demandPatterns = [
  { value: 'classic', label: 'Classic (Step Increase)' },
  { value: 'random', label: 'Random' },
  { value: 'seasonal', label: 'Seasonal' },
  { value: 'constant', label: 'Constant' },
];

const clampOverridePercent = (value) => {
  const numeric = Number(value);
  if (!Number.isFinite(numeric)) {
    return 5;
  }
  return Math.min(50, Math.max(5, numeric));
};

// Controlled per-node policy editor
const PerNodePolicyEditor = ({ value, onChange, ranges = {} }) => {
  const [selected, setSelected] = useState('retailer');
  const policies = value;
  const current = policies[selected] || {};
  const update = (field, val) => {
    const next = { ...policies, [selected]: { ...policies[selected], [field]: val } };
    onChange(next);
  };

  const margin = (current.price || 0) - (current.standard_cost || 0) - (current.variable_cost || 0);

  return (
    <Box>
      <HStack spacing={4} mb={4}>
        <FormControl maxW="xs">
          <StyledFormLabel>Node Type</StyledFormLabel>
          <Select value={selected} onChange={(e) => setSelected(e.target.value)}>
            <option value="retailer">Retailer</option>
            <option value="distributor">Distributor</option>
            <option value="manufacturer">Manufacturer</option>
            <option value="wholesaler">Wholesaler</option>
          </Select>
        </FormControl>
        <Text color="gray.500" fontSize="sm">Configure policy values for the selected node.</Text>
      </HStack>

      <Grid templateColumns={{ base: '1fr', md: 'repeat(2, 1fr)' }} gap={6}>
        <FormControl>
          <StyledFormLabel>Order Leadtime (weeks)</StyledFormLabel>
          <NumberInput min={ranges.info_delay?.min ?? 0} max={ranges.info_delay?.max ?? 8} value={current.info_delay}
            onChange={(v) => update('info_delay', parseInt(v) || 0)}>
            <NumberInputField />
            <NumberInputStepper>
              <NumberIncrementStepper />
              <NumberDecrementStepper />
            </NumberInputStepper>
          </NumberInput>
        </FormControl>
        <FormControl>
          <StyledFormLabel>Supply Leadtime (weeks)</StyledFormLabel>
          <NumberInput min={ranges.ship_delay?.min ?? 0} max={ranges.ship_delay?.max ?? 8} value={current.ship_delay}
            onChange={(v) => update('ship_delay', parseInt(v) || 0)}>
            <NumberInputField />
            <NumberInputStepper>
              <NumberIncrementStepper />
              <NumberDecrementStepper />
            </NumberInputStepper>
          </NumberInput>
        </FormControl>
        <FormControl>
          <StyledFormLabel>Initial Inventory (units)</StyledFormLabel>
          <NumberInput min={ranges.init_inventory?.min ?? 0} max={ranges.init_inventory?.max ?? 1000} value={current.init_inventory}
            onChange={(v) => update('init_inventory', parseInt(v) || 0)}>
            <NumberInputField />
            <NumberInputStepper>
              <NumberIncrementStepper />
              <NumberDecrementStepper />
            </NumberInputStepper>
          </NumberInput>
        </FormControl>
        <FormControl>
          <StyledFormLabel>Minimum Order Quantity</StyledFormLabel>
          <NumberInput min={ranges.min_order_qty?.min ?? 0} max={ranges.min_order_qty?.max ?? 1000} value={current.min_order_qty || 0}
            onChange={(v) => update('min_order_qty', parseInt(v) || 0)}>
            <NumberInputField />
            <NumberInputStepper>
              <NumberIncrementStepper />
              <NumberDecrementStepper />
            </NumberInputStepper>
          </NumberInput>
        </FormControl>
        <FormControl>
          <StyledFormLabel>Price</StyledFormLabel>
          <NumberInput min={ranges.price?.min ?? 0} max={ranges.price?.max ?? 10000} step={0.01} precision={2} value={current.price}
            onChange={(v) => update('price', parseFloat(v) || 0)}>
            <NumberInputField />
            <NumberInputStepper>
              <NumberIncrementStepper />
              <NumberDecrementStepper />
            </NumberInputStepper>
          </NumberInput>
        </FormControl>
        <FormControl>
          <StyledFormLabel>Standard Cost</StyledFormLabel>
          <NumberInput min={ranges.standard_cost?.min ?? 0} max={ranges.standard_cost?.max ?? 10000} step={0.01} precision={2} value={current.standard_cost}
            onChange={(v) => update('standard_cost', parseFloat(v) || 0)}>
            <NumberInputField />
            <NumberInputStepper>
              <NumberIncrementStepper />
              <NumberDecrementStepper />
            </NumberInputStepper>
          </NumberInput>
        </FormControl>
        <FormControl>
          <StyledFormLabel>Variable Cost</StyledFormLabel>
          <NumberInput min={ranges.variable_cost?.min ?? 0} max={ranges.variable_cost?.max ?? 10000} step={0.01} precision={2} value={current.variable_cost}
            onChange={(v) => update('variable_cost', parseFloat(v) || 0)}>
            <NumberInputField />
            <NumberInputStepper>
              <NumberIncrementStepper />
              <NumberDecrementStepper />
            </NumberInputStepper>
          </NumberInput>
          <HelperText>Margin = price - std cost - variable cost</HelperText>
        </FormControl>
      </Grid>
      <Text mt={2} fontSize="sm" color={margin >= 0 ? 'green.600' : 'red.600'}>
        Margin: {margin.toFixed(2)}
      </Text>
    </Box>
  );
};

const CreateMixedGame = () => {
  const { gameId } = useParams();
  const isEditing = Boolean(gameId);
  const [searchParams] = useSearchParams();
  const [gameName, setGameName] = useState(searchParams.get('name') || '');
  const [systemConfig, setSystemConfig] = useState(() => ({
    ...DEFAULT_SYSTEM_CONFIG,
  }));
  const [maxRounds, setMaxRounds] = useState(20);
  const [description, setDescription] = useState(searchParams.get('description') || '');
  const [isPublic, setIsPublic] = useState(true);
  const [progressionMode, setProgressionMode] = useState('supervised');
  const [demandPattern, setDemandPattern] = useState(demandPatterns[0].value);
  const [initialDemand, setInitialDemand] = useState(4);
  const [demandChangeWeek, setDemandChangeWeek] = useState(6);
  const [finalDemand, setFinalDemand] = useState(8);
  const [pricingConfig, setPricingConfig] = useState(() => ({ ...DEFAULT_PRICING_CONFIG }));
  // Missing local state for system configuration ranges and per-node policies
  // Node policies for each role in the supply chain
  const [nodePolicies, setNodePolicies] = useState(() => JSON.parse(JSON.stringify(DEFAULT_NODE_POLICIES)));
  // Policy/Simulation settings (bounded)
  const [policy, setPolicy] = useState(() => ({ ...DEFAULT_POLICY }));
  const [daybreakLlmConfig, setDaybreakLlmConfig] = useState(() => ({
    toggles: { ...DEFAULT_DAYBREAK_LLM_CONFIG.toggles },
    shared_history_weeks: DEFAULT_DAYBREAK_LLM_CONFIG.shared_history_weeks,
    volatility_window: DEFAULT_DAYBREAK_LLM_CONFIG.volatility_window,
  }));
<<<<<<< HEAD
  const cardBg = useColorModeValue('white', 'gray.800');
  const borderColor = useColorModeValue('gray.200', 'gray.700');
=======
  const cardBg = useColorModeValue(CARD_BG_LIGHT, CARD_BG_DARK);
  const borderColor = useColorModeValue(BORDER_LIGHT, BORDER_DARK);
>>>>>>> 99e9d0f3
  const { user } = useAuth();
  const [modelStatus, setModelStatus] = useState(null);
  const { ranges: systemRanges } = useSystemConfig();
  const [availableUsers, setAvailableUsers] = useState([]);
  const [loadingUsers, setLoadingUsers] = useState(true);
  
  const [players, setPlayers] = useState(
    playerRoles.map(role => ({
      role: role.value,
      playerType: 'ai', // Default to AI for all roles initially
      strategy: 'NAIVE',
      canSeeDemand: role.value === 'retailer',
      userId: role.value === 'retailer' && user ? user.id : null,
      llmModel: 'gpt-4o-mini',
      daybreakOverridePct: 5,
    }))
  );
  const [isLoading, setIsLoading] = useState(false);
  const [configs, setConfigs] = useState([]);
  const navigate = useNavigate();
  const toast = useToast();
  const [initializing, setInitializing] = useState(isEditing);

  const usesDaybreakStrategist = useMemo(
    () =>
      players.some(
        (player) => player.playerType === 'ai' && String(player.strategy || '').startsWith('LLM_')
      ),
    [players]
  );

  const hasDaybreakOverrides = useMemo(() => {
    const toggles = daybreakLlmConfig?.toggles || {};
    return Object.values(toggles).some(Boolean);
  }, [daybreakLlmConfig]);

  const showDaybreakSharingCard = usesDaybreakStrategist || hasDaybreakOverrides;

  // Fetch available users
  useEffect(() => {
    const fetchUsers = async () => {
      try {
        const response = await api.get('/auth/users/');
        setAvailableUsers(response.data);
      } catch (error) {
        console.error('Error fetching users:', error);
        toast({
          title: 'Error',
          description: 'Failed to load users',
          status: 'error',
          duration: 5000,
          isClosable: true,
        });
      } finally {
        setLoadingUsers(false);
      }
    };

    fetchUsers();
  }, [toast]);

  // Load available saved Game Configurations (core game setup)
  useEffect(() => {
    (async () => {
      try {
        const cfgs = await getAllConfigs();
        if (Array.isArray(cfgs)) setConfigs(cfgs);
      } catch (e) {
        // non-blocking
      }
    })();
  }, []);

  // Load Daybreak agent model status
  useEffect(() => {
    (async () => {
      try {
        const status = await getModelStatus();
        setModelStatus(status);
      } catch (e) {
        console.error('Failed to get model status', e);
      }
    })();
  }, []);

  useEffect(() => {
    if (!isEditing) {
      return;
    }

    let cancelled = false;

    const loadGame = async () => {
      try {
        setInitializing(true);
        const state = await mixedGameApi.getGameState(gameId);
        if (cancelled) return;

        const game = state?.game || {};
        const config = game?.config || {};
        setGameName(game.name || '');
        setDescription(game.description || '');
        setMaxRounds(game.max_rounds || 20);
        setIsPublic(game.is_public !== undefined ? Boolean(game.is_public) : true);

        const nextProgression = state?.progression_mode || config.progression_mode || 'supervised';
        setProgressionMode(nextProgression);

        const demand = game.demand_pattern || config.demand_pattern || {};
        const demandType = String(demand.type || 'classic').toLowerCase();
        setDemandPattern(demandType);
        const demandParams = demand.params || {};
        setInitialDemand(
          Number.isFinite(Number(demandParams.initial_demand))
            ? Number(demandParams.initial_demand)
            : DEFAULT_CLASSIC_PARAMS.initial_demand
        );
        setDemandChangeWeek(
          Number.isFinite(Number(demandParams.change_week))
            ? Number(demandParams.change_week)
            : DEFAULT_CLASSIC_PARAMS.change_week
        );
        setFinalDemand(
          Number.isFinite(Number(demandParams.final_demand))
            ? Number(demandParams.final_demand)
            : DEFAULT_CLASSIC_PARAMS.final_demand
        );

        const pricing = config.pricing_config || {};
        setPricingConfig({
          retailer: {
            selling_price: Number(pricing.retailer?.selling_price ?? DEFAULT_PRICING_CONFIG.retailer.selling_price),
            standard_cost: Number(pricing.retailer?.standard_cost ?? DEFAULT_PRICING_CONFIG.retailer.standard_cost),
          },
          wholesaler: {
            selling_price: Number(pricing.wholesaler?.selling_price ?? DEFAULT_PRICING_CONFIG.wholesaler.selling_price),
            standard_cost: Number(pricing.wholesaler?.standard_cost ?? DEFAULT_PRICING_CONFIG.wholesaler.standard_cost),
          },
          distributor: {
            selling_price: Number(pricing.distributor?.selling_price ?? DEFAULT_PRICING_CONFIG.distributor.selling_price),
            standard_cost: Number(pricing.distributor?.standard_cost ?? DEFAULT_PRICING_CONFIG.distributor.standard_cost),
          },
          manufacturer: {
            selling_price: Number(pricing.manufacturer?.selling_price ?? DEFAULT_PRICING_CONFIG.manufacturer.selling_price),
            standard_cost: Number(pricing.manufacturer?.standard_cost ?? DEFAULT_PRICING_CONFIG.manufacturer.standard_cost),
          },
        });

        const mergedPolicies = JSON.parse(JSON.stringify(DEFAULT_NODE_POLICIES));
        Object.entries(config.node_policies || {}).forEach(([roleKey, policyValue]) => {
          if (mergedPolicies[roleKey]) {
            mergedPolicies[roleKey] = { ...mergedPolicies[roleKey], ...policyValue };
          }
        });
        setNodePolicies(mergedPolicies);

        setSystemConfig({ ...DEFAULT_SYSTEM_CONFIG, ...(config.system_config || {}) });
        setPolicy({ ...DEFAULT_POLICY, ...(config.global_policy || {}) });

        const rawDaybreak = config.daybreak_llm || {};
        const toggleBlock = rawDaybreak.toggles || {};
        setDaybreakLlmConfig({
          toggles: {
            customer_demand_history_sharing: Boolean(toggleBlock.customer_demand_history_sharing),
            volatility_signal_sharing: Boolean(toggleBlock.volatility_signal_sharing),
            downstream_inventory_visibility: Boolean(toggleBlock.downstream_inventory_visibility),
          },
          shared_history_weeks:
            rawDaybreak.shared_history_weeks != null ? rawDaybreak.shared_history_weeks : null,
          volatility_window:
            rawDaybreak.volatility_window != null ? rawDaybreak.volatility_window : null,
        });

        const overrides = config.daybreak_overrides || {};
        const statePlayers = Array.isArray(state?.players) ? state.players : [];
        const mappedPlayers = playerRoles.map(({ value: roleValue }) => {
          const record = statePlayers.find(
            (p) => String(p.role || '').toLowerCase() === roleValue
          );
          if (!record) {
            return {
              role: roleValue,
              playerType: 'ai',
              strategy: 'NAIVE',
              canSeeDemand: roleValue === 'retailer',
              userId: roleValue === 'retailer' && user ? user.id : null,
              llmModel: 'gpt-4o-mini',
              daybreakOverridePct: undefined,
            };
          }

          const isAi = Boolean(record.is_ai);
          const rawStrategy = record.ai_strategy
            ? String(record.ai_strategy).toUpperCase()
            : 'NAIVE';
          const overrideDecimal =
            overrides?.[roleValue] ??
            overrides?.[roleValue.toLowerCase()] ??
            overrides?.[roleValue.toUpperCase()];

          return {
            role: roleValue,
            playerType: isAi ? 'ai' : 'human',
            strategy: isAi ? rawStrategy : 'NAIVE',
            canSeeDemand: Boolean(record.can_see_demand),
            userId: record.user_id || null,
            llmModel: record.llm_model || 'gpt-4o-mini',
            daybreakOverridePct:
              overrideDecimal != null
                ? clampOverridePercent(Number(overrideDecimal) * 100)
                : undefined,
          };
        });
        setPlayers(mappedPlayers);
      } catch (error) {
        console.error('Failed to load game configuration', error);
        toast({
          title: 'Error loading game',
          description:
            error?.response?.data?.detail || 'Unable to load existing game configuration.',
          status: 'error',
          duration: 5000,
          isClosable: true,
        });
        navigate('/games');
      } finally {
        if (!cancelled) {
          setInitializing(false);
        }
      }
    };

    loadGame();
    return () => {
      cancelled = true;
    };
  }, [isEditing, gameId, toast, navigate, user]);

  // Optional prefill via query params for node policies (JSON-encoded)
  useEffect(() => {
    const np = searchParams.get('node_policies');
    if (np) {
      try {
        const parsed = JSON.parse(np);
        if (parsed && typeof parsed === 'object') setNodePolicies(parsed);
      } catch {}
    }
    const sc = searchParams.get('system_config');
    if (sc) {
      try {
        const parsed = JSON.parse(sc);
        if (parsed && typeof parsed === 'object') setSystemConfig(parsed);
      } catch {}
    }
    const pc = searchParams.get('pricing_config');
    if (pc) {
      try {
        const parsed = JSON.parse(pc);
        if (parsed && typeof parsed === 'object') setPricingConfig(parsed);
      } catch {}
    }
    // Load system ranges from backend, then merge local defaults and localStorage
    (async () => {
      try {
        const serverCfg = await mixedGameApi.getSystemConfig();
        if (serverCfg && typeof serverCfg === 'object') setSystemConfig((prev)=> ({...prev, ...serverCfg}));
      } catch {}
    })();
    // Load system ranges from localStorage if present
    const stored = localStorage.getItem('systemConfigRanges');
    if (stored) {
      try {
        const parsed = JSON.parse(stored);
        if (parsed && typeof parsed === 'object') setSystemConfig((prev)=> ({...prev, ...parsed}));
      } catch {}
    }
  // eslint-disable-next-line react-hooks/exhaustive-deps
  }, []);

  // If context ranges become available later, merge them
  useEffect(() => {
    if (!systemRanges || !Object.keys(systemRanges).length) {
      return;
    }
    if (isEditing && !initializing) {
      return;
    }
    setSystemConfig(prev => ({ ...prev, ...systemRanges }));
  }, [systemRanges, isEditing, initializing]);


  const handleDaybreakToggleChange = (key) => (event) => {
    const checked = event.target.checked;
    setDaybreakLlmConfig((prev) => ({
      ...prev,
      toggles: { ...prev.toggles, [key]: checked },
    }));
  };

  const handlePlayerTypeChange = (index, type) => {
    setPlayers((prevPlayers) =>
      prevPlayers.map((player, i) => {
        if (i !== index) {
          return player;
        }
        const updatedPlayer = {
          ...player,
          playerType: type,
        };
        if (type === 'human') {
          updatedPlayer.strategy = agentStrategies[0].options[0].value;
          if (player.role === 'retailer' && !player.userId && user) {
            updatedPlayer.userId = user.id;
          }
          updatedPlayer.daybreakOverridePct = undefined;
        } else if (type === 'ai') {
          updatedPlayer.userId = null;
          updatedPlayer.strategy = updatedPlayer.strategy || agentStrategies[0].options[0].value;
          if (!updatedPlayer.llmModel) {
            updatedPlayer.llmModel = 'gpt-4o-mini';
          }
        }
        return updatedPlayer;
      })
    );
  };

  const handleStrategyChange = (index, strategy) => {
    setPlayers((prevPlayers) =>
      prevPlayers.map((player, i) => {
        if (i !== index) {
          return player;
        }
        const updated = { ...player, strategy };
        if (String(strategy).startsWith('LLM_') && !updated.llmModel) {
          updated.llmModel = 'gpt-4o-mini';
        }
        if (strategy === 'DAYBREAK_DTCE_CENTRAL') {
          const basePct = player.daybreakOverridePct ?? 5;
          updated.daybreakOverridePct = clampOverridePercent(basePct);
        }
        return updated;
      })
    );
  };

  const handleUserChange = (index, userId) => {
    setPlayers((prevPlayers) =>
      prevPlayers.map((player, i) =>
        i === index ? { ...player, userId: userId || null } : player
      )
    );
  };

  const handleCanSeeDemandChange = (index, canSeeDemand) => {
    setPlayers((prevPlayers) =>
      prevPlayers.map((player, i) => (i === index ? { ...player, canSeeDemand } : player))
    );
  };

  const handleSubmit = async (e) => {
    if (e) e.preventDefault();
    
    // Validate that each human role has a user assigned
    const invalidPlayers = players.filter(
      p => p.playerType === 'human' && !p.userId
    );
    
    if (invalidPlayers.length > 0) {
      toast({
        title: 'Validation Error',
        description: 'Please assign a user to all human roles',
        status: 'error',
        duration: 5000,
        isClosable: true,
      });
      return null;
    }
    
    // Validate pricing configuration
    const invalidPricing = Object.entries(pricingConfig).some(([role, prices]) => {
      return !prices.selling_price || !prices.standard_cost || 
             prices.selling_price <= prices.standard_cost;
    });
    
    if (invalidPricing) {
      toast({
        title: 'Validation Error',
        description: 'Please ensure selling price is greater than standard cost for all roles',
        status: 'error',
        duration: 5000,
        isClosable: true,
      });
      return null;
    }
    
    setIsLoading(true);
    
    try {
      const gameData = {
        name: gameName,
        max_rounds: maxRounds,
        description,
        is_public: isPublic,
        progression_mode: progressionMode,
        demand_pattern: {
          type: demandPattern,
          params: demandPattern === 'classic'
            ? {
                initial_demand: Math.max(0, Number.isFinite(Number(initialDemand)) ? Number(initialDemand) : 0),
                change_week: Math.max(1, Number.isFinite(Number(demandChangeWeek)) ? Number(demandChangeWeek) : 1),
                final_demand: Math.max(0, Number.isFinite(Number(finalDemand)) ? Number(finalDemand) : 0),
              }
            : {}
        },
        node_policies: nodePolicies,
        system_config: systemConfig,
        global_policy: policy,
        pricing_config: {
          retailer: {
            selling_price: parseFloat(pricingConfig.retailer.selling_price),
            standard_cost: parseFloat(pricingConfig.retailer.standard_cost)
          },
          wholesaler: {
            selling_price: parseFloat(pricingConfig.wholesaler.selling_price),
            standard_cost: parseFloat(pricingConfig.wholesaler.standard_cost)
          },
          distributor: {
            selling_price: parseFloat(pricingConfig.distributor.selling_price),
            standard_cost: parseFloat(pricingConfig.distributor.standard_cost)
          },
          manufacturer: {
            selling_price: parseFloat(pricingConfig.manufacturer.selling_price),
            standard_cost: parseFloat(pricingConfig.manufacturer.standard_cost)
          }
        },
        player_assignments: players.map(player => {
          const isAi = player.playerType === 'ai';
          const strategyValue = player.strategy ? player.strategy.toLowerCase() : null;
          const overridePercent = player.strategy === 'DAYBREAK_DTCE_CENTRAL'
            ? clampOverridePercent(player.daybreakOverridePct) / 100
            : null;

          return {
            role: player.role.toUpperCase(),
            player_type: isAi ? 'agent' : 'human',
            strategy: strategyValue,
            can_see_demand: player.canSeeDemand,
            user_id: player.userId || null,
            llm_model: (isAi && String(player.strategy).startsWith('LLM_'))
              ? player.llmModel
              : null,
            daybreak_override_pct: overridePercent,
          };
        })
      };

      if (usesDaybreakStrategist) {
        const toggles = daybreakLlmConfig?.toggles || {};
        const daybreakPayload = {
          toggles: {
            customer_demand_history_sharing: Boolean(toggles.customer_demand_history_sharing),
            volatility_signal_sharing: Boolean(toggles.volatility_signal_sharing),
            downstream_inventory_visibility: Boolean(toggles.downstream_inventory_visibility),
          },
        };
        if (daybreakLlmConfig?.shared_history_weeks != null) {
          daybreakPayload.shared_history_weeks = daybreakLlmConfig.shared_history_weeks;
        }
        if (daybreakLlmConfig?.volatility_window != null) {
          daybreakPayload.volatility_window = daybreakLlmConfig.volatility_window;
        }
        gameData.daybreak_llm = daybreakPayload;
      }

      const response = isEditing
        ? await mixedGameApi.updateGame(gameId, gameData)
        : await mixedGameApi.createGame(gameData);
      return response;
      
    } catch (error) {
      console.error('Error creating game:', error);
      toast({
        title: 'Error',
        description: error.response?.data?.detail || 'Failed to create game',
        status: 'error',
        duration: 5000,
        isClosable: true,
      });
      throw error;
    } finally {
      setIsLoading(false);
    }
  };

  const handleFormSubmit = async (e) => {
    if (e) e.preventDefault();
    try {
      const response = await handleSubmit();
      if (!response) {
        return null;
      }

      toast({
        title: isEditing ? 'Game updated!' : 'Game created!',
        description: isEditing
          ? 'The game configuration has been saved.'
          : 'The mixed game has been created successfully.',
        status: 'success',
        duration: 2000,
        isClosable: true,
      });

      setTimeout(() => {
        if (isEditing) {
          navigate('/games');
        } else if (response && response.id) {
          navigate(`/games/${response.id}`);
        } else {
          navigate('/games');
        }
      }, 1500);

      return response;
    } catch (error) {
      console.error(isEditing ? 'Error updating game:' : 'Error creating game:', error);
      toast({
        title: isEditing ? 'Error updating game' : 'Error creating game',
        description:
          error?.response?.data?.detail || 'Failed to save game configuration. Please try again.',
        status: 'error',
        duration: 5000,
        isClosable: true,
      });
      throw error;
    }
  };

  if (isEditing && initializing) {
    return (
      <PageLayout title="Edit Mixed Game">
        <Box fontFamily={PRIMARY_FONT}>
          <Box display="flex" justifyContent="center" alignItems="center" minHeight="60vh">
            <Spinner size="xl" />
          </Box>
        </Box>
      </PageLayout>
    );
  }

  return (
    <PageLayout title={isEditing ? 'Edit Mixed Game' : 'Mixed Game Definition'}>
      <Box fontFamily={PRIMARY_FONT}>
      {/* Quick links to saved Game Configurations */}
      {!isEditing && configs?.length > 0 && (
        <Box mb={4}>
          <Alert status="info" borderRadius="md" mb={3}>
            <AlertIcon boxSize="1em" />
            <Box>
              <AlertTitle mr={2}>Saved Game Configurations</AlertTitle>
              <HelperText mt={0} mb={0}>Use a configuration to prefill this form.</HelperText>
            </Box>
          </Alert>
          <HStack spacing={2} wrap="wrap">
            {configs.map((c) => (
              <Button as={Link} key={c.id} to={`/games/new-from-config/${c.id}`} size="sm" variant="outline">
                Use: {c.name}
              </Button>
            ))}
          </HStack>
        </Box>
      )}
      {modelStatus && !modelStatus.is_trained && (
        <Alert status="error" variant="left-accent" mb={6} borderRadius="md">
          <AlertIcon boxSize="1em" color="red.500" />
          <Box>
            <AlertTitle>Daybreak Agent Not Trained</AlertTitle>
            <HelperText mt={0} mb={0}>
              The Daybreak agent has not yet been trained, so it cannot be used until training completes. You may still select Basic (heuristics) or Daybreak LLM agents.
            </HelperText>
          </Box>
        </Alert>
      )}
      <VStack as="form" onSubmit={handleFormSubmit} spacing={6} align="stretch" maxW="4xl" mx="auto">
        <Tabs variant="enclosed" isFitted>
          <TabList mb="1em">
            <Tab>Game Settings</Tab>
            <Tab>Pricing</Tab>
            <Tab>Players</Tab>
          </TabList>
          
          <TabPanels>
            <TabPanel p={0}>
              <VStack spacing={6}>
                {/* Game Details Card */}
                <Card variant="outline" bg={cardBg} borderColor={borderColor} w="100%" className="card-surface pad-6">
                  <CardHeader pb={2}>
                    <Heading size="md" fontFamily="inherit">Game Settings</Heading>
                    <Text color="gray.500" fontSize="sm">Configure the basic settings for your game</Text>
                  </CardHeader>
                  <CardBody pt={0}>
                    <VStack spacing={5}>
                      <FormControl>
                        <StyledFormLabel>Game Name</StyledFormLabel>
                        <Input 
                          value={gameName}
                          onChange={(e) => setGameName(e.target.value)}
                          placeholder="Enter game name"
                          size="lg"
                          isRequired
                        />
                      </FormControl>

                      <Grid templateColumns={{ base: '1fr', md: '1fr 1fr' }} gap={6} w="full">
                      <FormControl>
                        <StyledFormLabel>Maximum Rounds</StyledFormLabel>
                          <NumberInput 
                            min={1} 
                            max={999}
                            value={maxRounds}
                            onChange={(value) => setMaxRounds(parseInt(value) || 0)}
                            isRequired
                          >
                            <NumberInputField />
                            <NumberInputStepper>
                              <NumberIncrementStepper />
                              <NumberDecrementStepper />
                            </NumberInputStepper>
                          </NumberInput>
                          <HelperText>Maximum 999 rounds</HelperText>
                        </FormControl>

                        <FormControl display="flex" flexDirection="column" justifyContent="flex-end">
                          <StyledFormLabel mb={0}>Game Visibility</StyledFormLabel>
                          <HStack spacing={4} align="center">
                            <Text fontSize="sm" color={isPublic ? 'gray.500' : 'gray.800'} fontWeight={isPublic ? 'normal' : 'medium'}>Private</Text>
                            <Switch 
                              isChecked={isPublic}
                              onChange={(e) => setIsPublic(e.target.checked)}
                              colorScheme="blue"
                              size="lg"
                            />
                            <Text fontSize="sm" color={isPublic ? 'gray.800' : 'gray.500'} fontWeight={isPublic ? 'medium' : 'normal'}>Public</Text>
                          </HStack>
                          <HelperText>
                            {isPublic 
                              ? 'Anyone can join this game' 
                              : 'Only invited players can join this game'}
                          </HelperText>
                        </FormControl>
                      </Grid>

                      <FormControl>
                        <StyledFormLabel>Game Orchestration</StyledFormLabel>
                        <VStack align="stretch" spacing={3}>
                          {progressionOptions.map((option) => (
                            <Box
                              key={option.value}
                              borderWidth="1px"
                              borderColor={progressionMode === option.value ? 'blue.400' : borderColor}
                              bg={progressionMode === option.value ? 'blue.50' : 'whiteAlpha.0'}
                              borderRadius="md"
                              px={4}
                              py={3}
                              cursor="pointer"
                              onClick={() => setProgressionMode(option.value)}
                              _hover={{ borderColor: 'blue.400' }}
                            >
                              <HStack align="flex-start" spacing={3}>
                                <Text fontSize="md">{progressionMode === option.value ? '☒' : '☐'}</Text>
                                <Box>
                                  <Text fontWeight="semibold">{option.label}</Text>
                                  <HelperText>{option.description}</HelperText>
                                </Box>
                              </HStack>
                            </Box>
                          ))}
                        </VStack>
                        <HelperText>Select how rounds should progress.</HelperText>
                      </FormControl>

                      {progressionMode === 'unsupervised' && (
                        <Alert status="info" variant="left-accent" borderRadius="md">
                          <AlertIcon boxSize="1em" />
                          <Box>
                            <AlertTitle fontSize="sm">Unsupervised mode</AlertTitle>
                            <HelperText mt={0} mb={0}>
                              Rounds advance automatically once all players submit their orders. Use this for self-paced games.
                            </HelperText>
                          </Box>
                        </Alert>
                      )}

                      <FormControl>
                        <StyledFormLabel>Description (Optional)</StyledFormLabel>
                        <Input 
                          as="textarea"
                          value={description}
                          onChange={(e) => setDescription(e.target.value)}
                          placeholder="Enter a description for your game"
                          size="lg"
                          minH="100px"
                          p={3}
                        />
                      </FormControl>
                    </VStack>
                  </CardBody>
                </Card>

                {/* Market Demand Settings */}
                <Card variant="outline" bg={cardBg} borderColor={borderColor} w="100%" className="card-surface pad-6">
                  <CardHeader pb={2}>
                    <Heading size="md" fontFamily="inherit">Market Demand</Heading>
                    <Text color="gray.500" fontSize="sm">Configure how customer demand evolves during the game</Text>
                  </CardHeader>
                  <CardBody pt={0}>
                    <VStack spacing={5} align="stretch">
                      <FormControl>
                        <StyledFormLabel>Demand Pattern</StyledFormLabel>
                        <Select value={demandPattern} onChange={(e) => setDemandPattern(e.target.value)}>
                          {demandPatterns.map((pattern) => (
                            <option key={pattern.value} value={pattern.value}>
                              {pattern.label}
                            </option>
                          ))}
                        </Select>
                        <HelperText>Select the demand model to use for this game</HelperText>
                      </FormControl>
                      {demandPattern === 'classic' && (
                        <Grid templateColumns={{ base: '1fr', md: 'repeat(3, 1fr)' }} gap={6}>
                          <FormControl>
                            <StyledFormLabel>Initial demand</StyledFormLabel>
                            <NumberInput min={0} value={initialDemand} onChange={(value) => setInitialDemand(parseInt(value) || 0)}>
                              <NumberInputField />
                              <NumberInputStepper>
                                <NumberIncrementStepper />
                                <NumberDecrementStepper />
                              </NumberInputStepper>
                            </NumberInput>
                            <HelperText>Customer demand before the change occurs</HelperText>
                          </FormControl>
                          <FormControl>
                            <StyledFormLabel>Change occurs in week</StyledFormLabel>
                            <NumberInput min={1} value={demandChangeWeek} onChange={(value) => setDemandChangeWeek(parseInt(value) || 1)}>
                              <NumberInputField />
                              <NumberInputStepper>
                                <NumberIncrementStepper />
                                <NumberDecrementStepper />
                              </NumberInputStepper>
                            </NumberInput>
                            <HelperText>Week when demand switches to the new level</HelperText>
                          </FormControl>
                          <FormControl>
                            <StyledFormLabel>Final demand</StyledFormLabel>
                            <NumberInput min={0} value={finalDemand} onChange={(value) => setFinalDemand(parseInt(value) || 0)}>
                              <NumberInputField />
                              <NumberInputStepper>
                                <NumberIncrementStepper />
                                <NumberDecrementStepper />
                              </NumberInputStepper>
                            </NumberInput>
                            <HelperText>Customer demand after the change</HelperText>
                          </FormControl>
                        </Grid>
                      )}
                      {demandPattern !== 'classic' && (
                        <Text color="gray.500" fontSize="sm">
                          Additional configuration for this pattern will be added in a future update.
                        </Text>
                      )}
                    </VStack>
                  </CardBody>
                </Card>

                {/* Policy Settings (bounded) */}
                <Card variant="outline" bg={cardBg} borderColor={borderColor} w="100%" className="card-surface pad-6">
                  <CardHeader pb={2}>
                    <Heading size="md" fontFamily="inherit">Policy Settings</Heading>
                    <Text color="gray.500" fontSize="sm">Lead times, inventory and cost parameters</Text>
                  </CardHeader>
                  <CardBody pt={0}>
                    <Grid templateColumns={{ base: '1fr', md: 'repeat(2, 1fr)' }} gap={6}>
                      <FormControl>
                        <StyledFormLabel>Order Leadtime (weeks)</StyledFormLabel>
                        <NumberInput min={systemConfig.info_delay?.min ?? 0} max={systemConfig.info_delay?.max ?? 8} value={policy.info_delay}
                          onChange={(v) => setPolicy((p) => ({ ...p, info_delay: parseInt(v) || 0 }))}>
                          <NumberInputField />
                          <NumberInputStepper>
                            <NumberIncrementStepper />
                            <NumberDecrementStepper />
                          </NumberInputStepper>
                        </NumberInput>
                      </FormControl>

                      <FormControl>
                        <StyledFormLabel>Supply Leadtime (weeks)</StyledFormLabel>
                        <NumberInput min={systemConfig.ship_delay?.min ?? 0} max={systemConfig.ship_delay?.max ?? 8} value={policy.ship_delay}
                          onChange={(v) => setPolicy((p) => ({ ...p, ship_delay: parseInt(v) || 0 }))}>
                          <NumberInputField />
                          <NumberInputStepper>
                            <NumberIncrementStepper />
                            <NumberDecrementStepper />
                          </NumberInputStepper>
                        </NumberInput>
                      </FormControl>

                      <FormControl>
                        <StyledFormLabel>Initial Inventory (units)</StyledFormLabel>
                        <NumberInput min={systemConfig.init_inventory?.min ?? 0} max={systemConfig.init_inventory?.max ?? 1000} value={policy.init_inventory}
                          onChange={(v) => setPolicy((p) => ({ ...p, init_inventory: parseInt(v) || 0 }))}>
                          <NumberInputField />
                          <NumberInputStepper>
                            <NumberIncrementStepper />
                            <NumberDecrementStepper />
                          </NumberInputStepper>
                        </NumberInput>
                      </FormControl>

                      <FormControl>
                        <StyledFormLabel>Holding Cost (per unit/week)</StyledFormLabel>
                        <NumberInput min={systemConfig.holding_cost?.min ?? 0} max={systemConfig.holding_cost?.max ?? 100} step={0.1} precision={2} value={policy.holding_cost}
                          onChange={(v) => setPolicy((p) => ({ ...p, holding_cost: parseFloat(v) || 0 }))}>
                          <NumberInputField />
                          <NumberInputStepper>
                            <NumberIncrementStepper />
                            <NumberDecrementStepper />
                          </NumberInputStepper>
                        </NumberInput>
                      </FormControl>

                      <FormControl>
                        <StyledFormLabel>Backlog Cost (per unit/week)</StyledFormLabel>
                        <NumberInput min={systemConfig.backlog_cost?.min ?? 0} max={systemConfig.backlog_cost?.max ?? 200} step={0.1} precision={2} value={policy.backlog_cost}
                          onChange={(v) => setPolicy((p) => ({ ...p, backlog_cost: parseFloat(v) || 0 }))}>
                          <NumberInputField />
                          <NumberInputStepper>
                            <NumberIncrementStepper />
                            <NumberDecrementStepper />
                          </NumberInputStepper>
                        </NumberInput>
                      </FormControl>

                      <FormControl>
                        <StyledFormLabel>Shipment Capacity (per link)</StyledFormLabel>
                        <NumberInput min={systemConfig.max_inbound_per_link?.min ?? 10} max={systemConfig.max_inbound_per_link?.max ?? 2000} value={policy.max_inbound_per_link}
                          onChange={(v) => setPolicy((p) => ({ ...p, max_inbound_per_link: parseInt(v) || 0 }))}>
                          <NumberInputField />
                          <NumberInputStepper>
                            <NumberIncrementStepper />
                            <NumberDecrementStepper />
                          </NumberInputStepper>
                        </NumberInput>
                      </FormControl>

                      <FormControl>
                        <StyledFormLabel>Max Order (units)</StyledFormLabel>
                        <NumberInput min={systemConfig.max_order?.min ?? 10} max={systemConfig.max_order?.max ?? 2000} value={policy.max_order}
                          onChange={(v) => setPolicy((p) => ({ ...p, max_order: parseInt(v) || 0 }))}>
                          <NumberInputField />
                          <NumberInputStepper>
                            <NumberIncrementStepper />
                            <NumberDecrementStepper />
                          </NumberInputStepper>
                        </NumberInput>
                      </FormControl>
                    </Grid>
                    <Text color="gray.500" fontSize="xs" mt={2}>
                      Bounds chosen to reflect common Beer Game settings; adjust as needed.
                    </Text>

                    <Box mt={6}>
                      <Heading size="sm" mb={2} fontFamily="inherit">Per-Node Policies</Heading>
                      <Text color="gray.500" fontSize="sm" mb={4}>
                        Select a node type and edit its leadtimes and costs. Daybreak agent availability depends on training status.
                      </Text>
                      <HStack justify="flex-end" mb={2}>
                        <Button size="sm" variant="outline" onClick={() => {
                          const mid = (k, fb=0) => { const r = systemConfig[k] || {}; const min = Number(r.min ?? fb); const max = Number(r.max ?? fb); return Math.round((min + (max - min)/2)); };
                          const priceMid = () => { const r = systemConfig.price || {}; const min = Number(r.min ?? 0); const max = Number(r.max ?? 0); return (min + (max - min)/2); };
                          const p = Math.round(priceMid() * 100)/100;
                          const stdMin = Number(systemConfig.standard_cost?.min ?? 0);
                          const vcMin = Number(systemConfig.variable_cost?.min ?? 0);
                          const defaults = (price) => ({ info_delay: mid('info_delay', 0), ship_delay: mid('ship_delay', 0), init_inventory: mid('init_inventory', 12), min_order_qty: mid('min_order_qty', 0), price, standard_cost: Math.max(stdMin, Math.round(price * 0.8 * 100)/100), variable_cost: Math.max(vcMin, Math.round(price * 0.1 * 100)/100) });
                          setNodePolicies({
                            retailer: defaults(p),
                            distributor: defaults(p),
                            manufacturer: defaults(p),
                            wholesaler: defaults(p),
                          });
                        }}>
                          Reset Node Policies to Server Defaults
                        </Button>
                      </HStack>
                      <PerNodePolicyEditor value={nodePolicies} onChange={setNodePolicies} ranges={systemConfig} />
                    </Box>
                  </CardBody>
                </Card>

                {/* System Configuration Ranges */}
                <Card variant="outline" bg={cardBg} borderColor={borderColor} w="100%" className="card-surface pad-6">
                  <CardHeader pb={2}>
                    <Heading size="md">System Configuration</Heading>
                    <Text color="gray.500" fontSize="sm">Define permissible ranges for configuration variables</Text>
                    <HStack mt={2}>
                      <Button size="sm" variant="outline" onClick={() => setSystemConfig(prev => ({ ...prev, ...systemRanges }))}>
                        Use System Ranges
                      </Button>
                      <Button size="sm" variant="ghost" onClick={() => navigate('/system-config')}>
                        Edit in System Config
                      </Button>
                    </HStack>
                  </CardHeader>
                  <CardBody pt={0}>
                    <Grid templateColumns={{ base: '1fr', md: 'repeat(2, 1fr)' }} gap={6}>
                      {Object.entries(systemConfig).map(([key, rng]) => (
                        <HStack key={key} spacing={3} align="flex-end">
                          <FormControl>
                            <FormLabel textTransform="capitalize">{key.replaceAll('_',' ') } Min</FormLabel>
                            <NumberInput value={rng.min} onChange={(v)=> setSystemConfig(s=> ({...s, [key]: { ...s[key], min: parseFloat(v)||0 }}))}>
                              <NumberInputField />
                            </NumberInput>
                          </FormControl>
                          <FormControl>
                            <FormLabel textTransform="capitalize">{key.replaceAll('_',' ') } Max</FormLabel>
                            <NumberInput value={rng.max} onChange={(v)=> setSystemConfig(s=> ({...s, [key]: { ...s[key], max: parseFloat(v)||0 }}))}>
                              <NumberInputField />
                            </NumberInput>
                          </FormControl>
                        </HStack>
                      ))}
                    </Grid>
                </CardBody>
              </Card>

              {showDaybreakSharingCard && (
                <Card variant="outline" bg={cardBg} borderColor={borderColor} w="100%" className="card-surface pad-6">
                  <CardHeader pb={2}>
                    <Heading size="md">Daybreak Strategist Sharing</Heading>
                    <Text color="gray.500" fontSize="sm">
                      Choose which information the Daybreak Beer Game Strategist can see when any role uses a Daybreak LLM strategy.
                    </Text>
                  </CardHeader>
                  <CardBody pt={0}>
                    <VStack align="stretch" spacing={3}>
                      <Checkbox
                        isChecked={daybreakLlmConfig.toggles.customer_demand_history_sharing}
                        onChange={handleDaybreakToggleChange('customer_demand_history_sharing')}
                      >
                        Share retailer demand history with upstream roles
                      </Checkbox>
                      <Checkbox
                        isChecked={daybreakLlmConfig.toggles.volatility_signal_sharing}
                        onChange={handleDaybreakToggleChange('volatility_signal_sharing')}
                      >
                        Share volatility signal (variance + trend) from the retailer
                      </Checkbox>
                      <Checkbox
                        isChecked={daybreakLlmConfig.toggles.downstream_inventory_visibility}
                        onChange={handleDaybreakToggleChange('downstream_inventory_visibility')}
                      >
                        Allow visibility into the immediate downstream inventory/backlog
                      </Checkbox>
                      <Text fontSize="xs" color="gray.500">
                        Disable a toggle to keep the strategist limited to local information for that scope.
                      </Text>
                    </VStack>
                  </CardBody>
                </Card>
              )}
            </VStack>
          </TabPanel>
            
            <TabPanel p={0}>
              <HStack justify="space-between" mb={3}>
                <Box />
                <Button size="sm" variant="outline" onClick={() => {
                  const priceMid = (k) => { const r = systemConfig[k] || {}; const min = Number(r.min ?? 0); const max = Number(r.max ?? 0) || min; return min + (max - min)/2; };
                  const p = Math.round(priceMid('price') * 100) / 100;
                  const stdMin = Number(systemConfig.standard_cost?.min ?? 0);
                  const std = Math.max(stdMin, Math.round(p * 0.8 * 100)/100);
                  setPricingConfig({
                    retailer: { selling_price: p, standard_cost: std },
                    wholesaler: { selling_price: p, standard_cost: std },
                    distributor: { selling_price: p, standard_cost: std },
                    manufacturer: { selling_price: p, standard_cost: std },
                  });
                }}>
                  Reset Pricing to Server Defaults
                </Button>
              </HStack>
              <PricingConfigForm pricingConfig={pricingConfig} onChange={setPricingConfig} />
            </TabPanel>
            
            <TabPanel p={0}>

              {/* Player Configuration Card */}
              <Card variant="outline" bg={cardBg} borderColor={borderColor} className="card-surface pad-6">
                <CardHeader>
                  <Heading size="md" fontFamily="inherit">Player Configuration</Heading>
                  <Text color="gray.500" fontSize="sm">
                    Configure players and AI agents for each role
                  </Text>
                </CardHeader>
                <CardBody>
                  <VStack spacing={6} align="stretch">
              {players.map((player, index) => {
                const selectedStrategy = player.strategy || agentStrategies[0].options[0].value;
                const badgeLabel =
                  player.playerType === 'human'
                    ? 'Human Player'
                    : getStrategyLabel(selectedStrategy);
                const isDaybreakSelection =
                  player.playerType === 'ai' &&
                  ['DAYBREAK_DTCE', 'DAYBREAK_DTCE_CENTRAL', 'DAYBREAK_DTCE_GLOBAL'].includes(selectedStrategy);
                const daybreakTrainingLocked =
                  isDaybreakSelection && !(modelStatus && modelStatus.is_trained);
                const humanHelper = 'Assign a participant to control this role.';
                const agentHelper =
                  strategyDescriptions[selectedStrategy] || 'AI agent will manage ordering for this role.';
                const agentHelperText = daybreakTrainingLocked
                  ? `${agentHelper} Training must complete before using Daybreak agents.`
                  : agentHelper;

                return (
                  <Box
                    key={player.role}
                    w="full"
                    p={5}
                    borderWidth="1px"
                    borderRadius="lg"
                    borderColor={borderColor}
                    bg={cardBg}
                    _hover={{
                      boxShadow: 'md',
                      transform: 'translateY(-2px)',
                      transition: 'all 0.2s',
                    }}
                  >
                    <VStack align="stretch" spacing={4}>
                      <HStack justify="space-between" align="flex-start">
                        <HStack spacing={3} align="center">
                          <Text fontSize="lg" fontWeight="semibold" textTransform="capitalize">
                            {player.role}
                          </Text>
                          {player.role === 'retailer' && (
                            <Badge colorScheme="blue" variant="subtle" borderRadius="full" px={2}>
                              Required
                            </Badge>
                          )}
                          <Badge
                            colorScheme={player.playerType === 'human' ? 'green' : 'purple'}
                            variant="subtle"
                            borderRadius="full"
                            px={2}
                          >
                            {badgeLabel}
                          </Badge>
                        </HStack>
                      </HStack>

                      <FormControl>
                        <StyledFormLabel>Player Type</StyledFormLabel>
                        <HStack spacing={3}>
                          <Button
                            variant={player.playerType === 'human' ? 'solid' : 'outline'}
                            colorScheme="green"
                            onClick={() => handlePlayerTypeChange(index, 'human')}
                            size="sm"
                          >
                            Human
                          </Button>
                          <Button
                            variant={player.playerType === 'ai' ? 'solid' : 'outline'}
                            colorScheme="purple"
                            onClick={() => handlePlayerTypeChange(index, 'ai')}
                            size="sm"
                          >
                            Agent
                          </Button>
                        </HStack>
                        <HelperText>
                          {player.playerType === 'human' ? humanHelper : agentHelper}
                        </HelperText>
                      </FormControl>

                      {player.playerType === 'ai' && (
                        <FormControl>
                          <StyledFormLabel>Agent Strategy</StyledFormLabel>
                          <Select
                            value={selectedStrategy}
                            onChange={(e) => handleStrategyChange(index, e.target.value)}
                            size="md"
                            bg="white"
                            _dark={{
                              bg: 'gray.700',
                              borderColor: 'gray.600',
                              _hover: { borderColor: 'gray.500' },
                              _focus: { borderColor: 'blue.500', boxShadow: '0 0 0 1px #3182ce' }
                            }}
                          >
                            {agentStrategies.map((group, groupIndex) => (
                              <optgroup key={groupIndex} label={group.group}>
                                {group.options.map((option) => (
                                  <option
                                    key={option.value}
                                    value={option.value}
                                    disabled={option.requiresModel && !(modelStatus && modelStatus.is_trained)}
                                  >
                                    {option.label}
                                  </option>
                                ))}
                              </optgroup>
                            ))}
                          </Select>
                          <HelperText>{agentHelperText}</HelperText>
                        </FormControl>
                      )}

                      {player.playerType === 'ai' && (
                        <VStack align="stretch" spacing={3}>
                          {String(player.strategy).startsWith('LLM_') && (
                            <Box>
                              <StyledFormLabel>Choose Daybreak LLM</StyledFormLabel>
                              <Select
                                value={player.llmModel}
                                onChange={(e) =>
                                  setPlayers((prev) =>
                                    prev.map((p, i) => (i === index ? { ...p, llmModel: e.target.value } : p))
                                  )
                                }
                              >
                                <option value="gpt-4o">GPT-4o</option>
                                <option value="gpt-4o-mini">GPT-4o Mini</option>
                                <option value="claude-3-5-sonnet">Claude 3.5 Sonnet</option>
                                <option value="claude-3-5-haiku">Claude 3.5 Haiku</option>
                              </Select>
                              <HelperText>Pick the Daybreak LLM backend for this agent.</HelperText>
                            </Box>
                          )}

                          {player.strategy === 'DAYBREAK_DTCE_CENTRAL' && (
                            <Box>
                              <StyledFormLabel>Supervisor Override (±%)</StyledFormLabel>
                              <NumberInput
                                min={5}
                                max={50}
                                step={1}
                                value={clampOverridePercent(player.daybreakOverridePct)}
                                onChange={(valueString, valueNumber) => {
                                  const raw = Number.isFinite(valueNumber)
                                    ? valueNumber
                                    : parseFloat(valueString);
                                  const next = clampOverridePercent(
                                    Number.isFinite(raw) ? raw : player.daybreakOverridePct
                                  );
                                  setPlayers((prev) =>
                                    prev.map((p, i) =>
                                      i === index ? { ...p, daybreakOverridePct: next } : p
                                    )
                                  );
                                }}
                              >
                                <NumberInputField />
                                <NumberInputStepper>
                                  <NumberIncrementStepper />
                                  <NumberDecrementStepper />
                                </NumberInputStepper>
                              </NumberInput>
                              <HelperText>
                                Supervisor may adjust the Daybreak recommendation by up to this percentage.
                              </HelperText>
                            </Box>
                          )}
                        </VStack>
                      )}

                      {player.playerType === 'human' && (
                        <FormControl>
                          <StyledFormLabel>Assign User</StyledFormLabel>
                          <Select
                            placeholder="Select a user"
                            value={player.userId || ''}
                            onChange={(e) => handleUserChange(index, e.target.value || null)}
                            isDisabled={loadingUsers}
                            bg="white"
                            _dark={{
                              bg: 'gray.700',
                              borderColor: 'gray.600',
                              _hover: { borderColor: 'gray.500' },
                              _focus: { borderColor: 'blue.500', boxShadow: '0 0 0 1px #3182ce' }
                            }}
                          >
                            <option value="">-- Select User --</option>
                            {availableUsers.map((user) => (
                              <option
                                key={user.id}
                                value={user.id}
                                disabled={players.some(p => p.userId === user.id && p.role !== player.role)}
                              >
                                {user.username} {resolveUserType(user) === 'systemadmin' ? '(Admin)' : ''}
                                {players.some(p => p.userId === user.id && p.role !== player.role) ? ' (Assigned)' : ''}
                              </option>
                            ))}
                          </Select>
                          <HelperText>
                            {loadingUsers
                              ? 'Loading users...'
                              : player.userId
                                ? `Assigned to: ${availableUsers.find(u => u.id === player.userId)?.username || 'Unknown'}`
                                : 'Select a user to assign to this role'}
                          </HelperText>
                        </FormControl>
                      )}

                      <FormControl display="flex" alignItems="center">
                        <Switch
                          id={`demand-${index}`}
                          isChecked={player.canSeeDemand}
                          onChange={(e) => handleCanSeeDemandChange(index, e.target.checked)}
                          isDisabled={player.role === 'retailer'}
                          colorScheme="blue"
                          mr={3}
                        />
                        <StyledFormLabel htmlFor={`demand-${index}`} mb={0} opacity={player.role === 'retailer' ? 0.7 : 1}>
                          Can see customer demand
                          {player.role === 'retailer' && ' (Always enabled for Retailer)'}
                        </StyledFormLabel>
                      </FormControl>
                    </VStack>
                  </Box>
                );
              })}
                  </VStack>
                </CardBody>
              </Card>
            </TabPanel>
          </TabPanels>
        </Tabs>

        {/* Action Buttons */}
        <HStack spacing={4} justify="flex-end" mt={4}>
          <Button 
            onClick={() => navigate('/games')}
            variant="outline"
            isDisabled={isLoading}
          >
            Cancel
          </Button>
          <Button 
            type="submit" 
            colorScheme="blue"
            isLoading={isLoading}
            loadingText={isEditing ? 'Saving...' : 'Creating...'}
          >
            {isEditing ? 'Save Changes' : 'Create Game'}
          </Button>
        </HStack>
      </VStack>
      </Box>
    </PageLayout>
  );
};

export default CreateMixedGame;<|MERGE_RESOLUTION|>--- conflicted
+++ resolved
@@ -38,10 +38,6 @@
   Radio,
   Spinner,
   Checkbox
-<<<<<<< HEAD
-=======
-
->>>>>>> 99e9d0f3
 } from '@chakra-ui/react';
 import PageLayout from '../components/PageLayout';
 import { getAllConfigs } from '../services/supplyChainConfigService';
@@ -400,13 +396,8 @@
     shared_history_weeks: DEFAULT_DAYBREAK_LLM_CONFIG.shared_history_weeks,
     volatility_window: DEFAULT_DAYBREAK_LLM_CONFIG.volatility_window,
   }));
-<<<<<<< HEAD
-  const cardBg = useColorModeValue('white', 'gray.800');
-  const borderColor = useColorModeValue('gray.200', 'gray.700');
-=======
   const cardBg = useColorModeValue(CARD_BG_LIGHT, CARD_BG_DARK);
   const borderColor = useColorModeValue(BORDER_LIGHT, BORDER_DARK);
->>>>>>> 99e9d0f3
   const { user } = useAuth();
   const [modelStatus, setModelStatus] = useState(null);
   const { ranges: systemRanges } = useSystemConfig();
