--- conflicted
+++ resolved
@@ -1,6 +1,5 @@
 import React, { useEffect, useState } from 'react';
 import { useNavigate } from 'react-router-dom';
-<<<<<<< HEAD
 import { 
   Box, 
   Button, 
@@ -13,12 +12,7 @@
   ListItem,
   Tooltip,
   Typography,
-=======
-import {
-  Alert,
-  Box,
-  Button,
->>>>>>> ac064f68
+
   Chip,
   CircularProgress,
   Dialog,
@@ -53,23 +47,11 @@
 import { format } from 'date-fns';
 import api from '../../services/api';
 
-<<<<<<< HEAD
 const SupplyChainConfigList = ({
   title = 'Supply Chain Configurations',
   basePath = '/supply-chain-config',
 } = {}) => {
-=======
-const formatDate = (value) => {
-  if (!value) return '—';
-  try {
-    return format(new Date(value), 'MMM d, yyyy');
-  } catch {
-    return '—';
-  }
-};
-
-const SupplyChainConfigList = () => {
->>>>>>> ac064f68
+
   const [configs, setConfigs] = useState([]);
   const [loading, setLoading] = useState(true);
   const [error, setError] = useState(null);
@@ -280,7 +262,6 @@
 
   return (
     <>
-<<<<<<< HEAD
       <Card>
         <CardHeader 
           title={title}
@@ -366,13 +347,7 @@
           )}
         </CardContent>
       </Card>
-=======
-      {error && (
-        <Alert severity="error" sx={{ mb: 3 }}>
-          {error}
-        </Alert>
-      )}
->>>>>>> ac064f68
+
 
       <Paper elevation={0} sx={{ p: 3 }}>
         <Box
