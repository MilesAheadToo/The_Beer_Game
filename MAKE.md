--- conflicted
+++ resolved
@@ -33,17 +33,9 @@
 | `make down` | Stop and remove all containers and named volumes. |
 | `make ps` | Show the status of the running compose services. |
 | `make logs` | Follow the combined logs (tail 200 lines) for all services. |
-<<<<<<< HEAD
 | `make proxy-up` | Restart only the proxy container without restarting dependencies. |
 | `make proxy-recreate` | Force-rebuild the proxy container to pick up configuration or image changes. |
 | `make proxy-logs` | Tail just the proxy container logs. |
-=======
-| `make proxy-up` | Start only the proxy service from `docker-compose.yml`. |
-| `make proxy-down` | Stop only the proxy service. |
-| `make proxy-restart` | Restart the proxy service (`proxy-down` followed by `proxy-up`). |
-| `make proxy-logs` | Tail the proxy container logs (last 200 lines, follow). |
-| `make proxy-url` | Print the HTTP/HTTPS URLs and default credentials. |
->>>>>>> 144c6c80
 | `make seed` | Seed default users via the `create-users` service. |
 | `make reset-admin` | Reset the SystemAdmin password to `Daybreak@2025`. |
 | `make init-env` | Run the platform-specific environment setup script to generate `.env` files. |
